#![cfg_attr(docsrs, feature(doc_auto_cfg))]
#![doc(
    html_logo_url = "https://bevy.org/assets/icon.png",
    html_favicon_url = "https://bevy.org/assets/icon.png"
)]
#![no_std]

//! Mikktspace ported to *safe* Rust.
//!
//! This library is based on Morten S. Mikkelsen's original tangent space algorithm
//! implementation, written in C. The original source code can be found at
//! <https://archive.blender.org/wiki/index.php/Dev:Shading/Tangent_Space_Normal_Maps>
//! and includes the following licence:
//!
//! > Copyright (C) 2011 by Morten S. Mikkelsen
//! >
//! > This software is provided 'as-is', without any express or implied
//! > warranty.  In no event will the authors be held liable for any damages
//! > arising from the use of this software.
//! >
//! > Permission is granted to anyone to use this software for any purpose,
//! > including commercial applications, and to alter it and redistribute it
//! > freely, subject to the following restrictions:
//! >
//! > 1. The origin of this software must not be misrepresented; you must not
//! > claim that you wrote the original software. If you use this software
//! > in a product, an acknowledgment in the product documentation would be
//! > appreciated but is not required.
//! >
//! > 2. Altered source versions must be plainly marked as such, and must not be
//! > misrepresented as being the original software.
//! >
//! > 3. This notice may not be removed or altered from any source distribution.

extern crate alloc;

use alloc::{vec, vec::Vec};
use bitflags::bitflags;

mod geometry;
mod math;

use geometry::GeometryExt;

#[cfg(test)]
mod tests;

pub use geometry::Geometry;
pub use math::VectorSpace;

use crate::math::{abs, not_zero};

/// Generates tangents for the input geometry.
<<<<<<< HEAD
///
/// # Errors
///
/// Returns `false` if the geometry is unsuitable for tangent generation including,
/// but not limited to, lack of vertices.
pub fn generate_tangents<G: Geometry>(geometry: &mut G) -> bool {
    // This allows any invocation of `generate_tangents` to be compared against
    // the reference C implementation without any additional tooling.
    #[cfg(test)]
    let geometry = &mut tests::shadow::Shadow::new(geometry);

=======
pub fn generate_tangents<G: Geometry>(geometry: &mut G) {
>>>>>>> ae328047
    generate_tangents_with(geometry, -1.0)
}

/// Generates tangents for the input geometry and a given `cos(angular_threshold)`.
fn generate_tangents_with<G: Geometry>(geometry: &mut G, thres_cos: f32) {
    let (mut triangles, mut vertices, tspaces_count) = generate_initial_vertices(geometry);

    weld_vertices(geometry, &mut vertices);

    let info = split_degenerate(geometry, &mut triangles, &mut vertices);

    init_tri_info(geometry, info.good_triangles, info.good_vertices);

    // Groups allocate their own buffers out of this arena
    let mut group_buffer = vec![0; info.good_vertices.len()];

    let mut groups =
        build_4_rule_groups(info.good_triangles, &mut group_buffer, info.good_vertices);

    let mut tspaces = generate_tspaces(
        geometry,
        tspaces_count,
        info.good_triangles,
        &mut groups,
        info.good_vertices,
        thres_cos,
    );

    approximate_degenerate_triangles(geometry, &mut tspaces, info);

    let mut tspaces = tspaces.into_iter();
    for face in 0..geometry.num_faces() {
        let verts = geometry.num_vertices_of_face(face);
        if verts == 3 || verts == 4 {
            // I've decided to let degenerate triangles and group-with-anythings
            // vary between left/right hand coordinate systems at the vertices.
            // All healthy triangles on the other hand are built to always be either or.

            // set data
            for (vert, tspace) in (0..verts).zip(&mut tspaces) {
                geometry.set_tangent(
                    tspace.os,
                    tspace.ot,
                    tspace.mag_s,
                    tspace.mag_t,
                    tspace.orient,
                    face,
                    vert,
                );
            }
        }
    }
}

struct TriangleInfo<V: VectorSpace> {
    face_neighbors: [Option<usize>; 3],
    assigned_group: [Option<usize>; 3],
    os: V::Vec3,
    ot: V::Vec3,
    mag_s: f32,
    mag_t: f32,
    /// Index of the face this triangle maps to, in the original faces.
    original_face_index: usize,
    flags: TriangleFlags,
    /// Offset of the first vertex of this triangle, in the original vertices.
    vertex_offset: usize,
    /// Offsets of the vertices of this triangle, relative to the triangle index
    vertex_indices: [u8; 3],
}

impl<V: VectorSpace> Clone for TriangleInfo<V>
where
    V::Vec3: Copy,
{
    fn clone(&self) -> Self {
        *self
    }
}

impl<V: VectorSpace> Copy for TriangleInfo<V> where V::Vec3: Copy {}

bitflags! {
    #[derive(Clone, Copy, Debug, PartialEq, Eq, Hash)]
    struct TriangleFlags: u32 {
        const MARK_DEGENERATE = 0b00000001;
        const QUAD_ONE_DEGEN_TRI = 0b00000010;
        const GROUP_WITH_ANY = 0b00000100;
        const ORIENT_PRESERVING = 0b00001000;
    }
}

impl<V: VectorSpace> TriangleInfo<V> {
    fn zero() -> Self {
        Self {
            face_neighbors: [None; 3],
            assigned_group: [None; 3],
            os: [0.; 3].into(),
            ot: [0.; 3].into(),
            mag_s: 0.0,
            mag_t: 0.0,
            original_face_index: 0,
            flags: TriangleFlags::empty(),
            vertex_offset: 0,
            vertex_indices: [0; 3],
        }
    }
}

/// Generate initial triangles and vertex indices, from original geometry.
fn generate_initial_vertices<G: Geometry>(
    geometry: &G,
) -> (Vec<TriangleInfo<G::Space>>, Vec<usize>, usize) {
    let triangles_count = geometry
        .face_indices()
        .map(|face| geometry.num_vertices_of_face(face))
        .map(|verts| match verts {
            3 => 1,
            4 => 2,
            // Unsupported face-types
            _ => 0,
        })
        .sum::<usize>();

    let mut triangles_info = Vec::with_capacity(triangles_count);
    let mut vertex_indices = Vec::with_capacity(3 * triangles_count);

    let mut vertex_offset = 0;

    for original_face_index in geometry.face_indices() {
        let mut face_vertex_indices = geometry.vertex_indices(original_face_index);

        let mut tri_info_a = TriangleInfo {
            original_face_index,
            vertex_offset,
            ..TriangleInfo::zero()
        };

        vertex_offset += face_vertex_indices.len();

        match face_vertex_indices.len() {
            3 => {
                // For tris
                tri_info_a.vertex_indices = [0, 1, 2];

                triangles_info.push(tri_info_a);
                vertex_indices.extend(face_vertex_indices);
            }
            4 => {
                // For quads
                let mut tri_info_b = tri_info_a;

                let i = [(); 4].map(|_| face_vertex_indices.next().unwrap());
                let t = i.map(|i| geometry.tex_coord_by_index(i));

                // Figure out the best cut for the quad
                let quad_diagonal_is_02 = match G::Space::distance_squared(t[2], t[0])
                    .total_cmp(&G::Space::distance_squared(t[3], t[1]))
                {
                    core::cmp::Ordering::Less => true,
                    core::cmp::Ordering::Greater => false,
                    core::cmp::Ordering::Equal => {
                        let p = i.map(|i| geometry.position_by_index(i));
                        G::Space::distance_squared(p[3], p[1])
                            >= G::Space::distance_squared(p[2], p[0])
                    }
                };

                // Apply indices for the cut we determined
                if quad_diagonal_is_02 {
                    tri_info_a.vertex_indices = [0, 1, 2];
                    tri_info_b.vertex_indices = [0, 2, 3];
                } else {
                    tri_info_a.vertex_indices = [0, 1, 3];
                    tri_info_b.vertex_indices = [1, 2, 3];
                }

                triangles_info.push(tri_info_a);
                triangles_info.push(tri_info_b);
                vertex_indices.extend_from_slice(&tri_info_a.vertex_indices.map(|i| i as usize));
                vertex_indices.extend_from_slice(&tri_info_b.vertex_indices.map(|i| i as usize));
            }
            _ => {
                // Only generate for tris or quads
                continue;
            }
        }
    }

    (triangles_info, vertex_indices, vertex_offset)
}

struct TSpace<V: VectorSpace> {
    os: V::Vec3,
    mag_s: f32,
    ot: V::Vec3,
    mag_t: f32,
    counter: u8,
    orient: bool,
}

impl<V: VectorSpace> Clone for TSpace<V>
where
    V::Vec3: Copy,
{
    fn clone(&self) -> Self {
        *self
    }
}

impl<V: VectorSpace> Copy for TSpace<V> where V::Vec3: Copy {}

impl<V: VectorSpace> TSpace<V> {
    fn zero() -> Self {
        Self {
            os: [0.; 3].into(),
            mag_s: 0.0,
            ot: [0.; 3].into(),
            mag_t: 0.0,
            counter: 0,
            orient: false,
        }
    }

    fn mean(self, other: Self) -> Self {
        if self.mag_s == other.mag_s
            && self.mag_t == other.mag_t
            && self.os == other.os
            && self.ot == other.ot
        {
            Self {
                mag_s: self.mag_s,
                mag_t: self.mag_t,
                os: self.os,
                ot: self.ot,
                ..Self::zero()
            }
        } else {
            Self {
                mag_s: 0.5 * (self.mag_s + other.mag_s),
                mag_t: 0.5 * (self.mag_t + other.mag_t),
                os: V::normalize_or_zero(self.os + other.os),
                ot: V::normalize_or_zero(self.ot + other.ot),
                ..Self::zero()
            }
        }
    }
}

// To avoid visual errors (distortions/unwanted hard edges in lighting), when using sampled normal
// maps, the normal map sampler must use the exact inverse of the pixel shader transformation.
// The most efficient transformation we can possibly do in the pixel shader is
// achieved by using, directly, the "unnormalized" interpolated tangent, bitangent and vertex
// normal: vT, vB and vN.
// pixel shader (fast transform out)
// vNout = normalize( vNt.x * vT + vNt.y * vB + vNt.z * vN );
// where vNt is the tangent space normal. The normal map sampler must likewise use the
// interpolated and "unnormalized" tangent, bitangent and vertex normal to be compliant with the
// pixel shader.
// sampler does (exact inverse of pixel shader):
// float3 row0 = cross(vB, vN);
// float3 row1 = cross(vN, vT);
// float3 row2 = cross(vT, vB);
// float fSign = dot(vT, row0)<0 ? -1 : 1;
// vNt = normalize( fSign * float3(dot(vNout,row0), dot(vNout,row1), dot(vNout,row2)) );
// where vNout is the sampled normal in some chosen 3D space.
//
// Should you choose to reconstruct the bitangent in the pixel shader instead
// of the vertex shader, as explained earlier, then be sure to do this in the normal map sampler
// also.
// Finally, beware of quad triangulations. If the normal map sampler doesn't use the same
// triangulation of
// quads as your renderer then problems will occur since the interpolated tangent spaces will differ
// eventhough the vertex level tangent spaces match. This can be solved either by triangulating
// before
// sampling/exporting or by using the order-independent choice of diagonal for splitting quads
// suggested earlier.
// However, this must be used both by the sampler and your tools/rendering pipeline.
// internal structure

#[derive(Copy, Clone)]
struct Group<'a> {
    face_indices: &'a [usize],
    vertex_representative: usize,
    orient_preserving: bool,
}

#[derive(Clone, PartialEq)]
struct SubGroup {
    faces_count: usize,
    tri_members: Vec<usize>,
}

impl SubGroup {
    const fn zero() -> Self {
        Self {
            faces_count: 0,
            tri_members: Vec::new(),
        }
    }
}

#[derive(Copy, Clone, PartialEq, Eq)]
struct Edge {
    /// Index of the starting vertex
    i0: usize,
    /// Index of the ending vertex
    i1: usize,
    /// Index of the face this edge belongs to
    face: usize,
}

impl Ord for Edge {
    fn cmp(&self, other: &Self) -> core::cmp::Ordering {
        use core::cmp::Ordering::Equal;

        match self.i0.cmp(&other.i0) {
            Equal => match self.i1.cmp(&other.i1) {
                Equal => self.face.cmp(&other.face),
                ord => ord,
            },
            ord => ord,
        }
    }
}

impl PartialOrd for Edge {
    fn partial_cmp(&self, other: &Self) -> Option<core::cmp::Ordering> {
        Some(self.cmp(other))
    }
}

/// Set the tangent space values of degenerate triangles based on connected good triangles.
///
/// Degenerate quads with one good triangle will be fixed by copying a space from
/// the good triangle to the coinciding vertex.
/// All other degenerate triangles will just copy a space from any good triangle
/// with the same welded index.
fn approximate_degenerate_triangles<G: Geometry>(
    geometry: &G,
    tspaces: &mut [TSpace<G::Space>],
    info: Info<'_, G::Space>,
) {
    // deal with degenerate triangles
    // punishment for degenerate triangles is O(N^2)
    // degenerate triangles on a quad with one good triangle are skipped
    // here but processed in the next loop
    let full_bad = info
        .degenerate_triangles
        .iter()
        .enumerate()
        .filter(|(_, triangle)| !triangle.flags.contains(TriangleFlags::QUAD_ONE_DEGEN_TRI))
        .flat_map(|(t, a)| (0..3).map(move |i| (t, a, i)))
        .map(|(t, a, i)| (info.degenerate_vertices[t * 3 + i], a, i))
        .filter_map(|(degen_index, a, i)| {
            info.good_vertices
                .iter()
                .enumerate()
                .find(|&(_, &index)| index == degen_index)
                .map(|(j, _)| (i, j, a))
        })
        .map(|(i, j, a)| {
            let b = &info.good_triangles[j / 3];
            let j = j % 3;

            let dst = a.vertex_indices[i] as usize + a.vertex_offset;
            let src = b.vertex_indices[j] as usize + b.vertex_offset;

            (dst, src)
        });

    // deal with degenerate quads with one good triangle
    // this triangle belongs to a quad where the
    // other triangle is degenerate
    let partial_bad = info
        .degenerate_triangles
        .iter()
        .filter(|triangle| triangle.flags.contains(TriangleFlags::QUAD_ONE_DEGEN_TRI))
        .filter_map(|info| {
            let a = (0..4)
                .find(|index| !info.vertex_indices.contains(index))
                .unwrap() as usize;

            info.vertex_indices
                .iter()
                .map(|&b| b as usize)
                .find(|&b| {
                    geometry.position(info.original_face_index, a)
                        == geometry.position(info.original_face_index, b)
                })
                .map(|b| (info.vertex_offset + a, info.vertex_offset + b))
        });

    for (dst, src) in full_bad.chain(partial_bad) {
        tspaces[dst] = tspaces[src];
    }
}

/// Make tspaces, each group is split up into subgroups if necessary
/// based on `angular_threshold`.
/// Finally a tangent space is made for every resulting subgroup.
fn generate_tspaces<G: Geometry>(
    geometry: &G,
    tspaces_count: usize,
    triangles_info: &[TriangleInfo<G::Space>],
    groups: &mut [Group],
    vertex_indices: &[usize],
    thres_cos: f32,
) -> Vec<TSpace<G::Space>> {
    let mut tspaces = vec![
        TSpace {
            os: [1.0, 0.0, 0.0].into(),
            mag_s: 1.0,
            ot: [0.0, 1.0, 0.0].into(),
            mag_t: 1.0,
            ..TSpace::zero()
        };
        tspaces_count
    ];

    let max_faces_count = groups
        .iter()
        .map(|group| group.face_indices.len())
        .max()
        .unwrap_or(0);

    if max_faces_count == 0 {
        return tspaces;
    }

    let mut sub_group_tspace = vec![TSpace::zero(); max_faces_count];
    let mut uni_sub_groups = vec![SubGroup::zero(); max_faces_count];
    let mut tmp_members = vec![0; max_faces_count];

    for (g, group) in groups.iter_mut().enumerate() {
        let mut unique_sub_groups = 0;

        let face_indices = group.face_indices;

        for &f in face_indices {
            let a = &triangles_info[f];

            let index = a
                .assigned_group
                .iter()
                .position(|&group| group == Some(g))
                .unwrap();

            let vertex_index = vertex_indices[f * 3 + index];
            let n = geometry.normal_by_index(vertex_index);
            let a_v_os = G::Space::normalize_or_zero(G::Space::project(a.os, n));
            let a_v_ot = G::Space::normalize_or_zero(G::Space::project(a.ot, n));

            let members = face_indices
                .iter()
                .copied()
                .filter(|&t| {
                    let b = &triangles_info[t];
                    let b_v_os = G::Space::normalize_or_zero(G::Space::project(b.os, n));
                    let b_v_ot = G::Space::normalize_or_zero(G::Space::project(b.ot, n));

                    let flags = a.flags | b.flags;
                    let any = flags.contains(TriangleFlags::GROUP_WITH_ANY);
                    // make sure triangles which belong to the same quad are joined.
                    let same_org_face = a.original_face_index == b.original_face_index;
                    let cos_s = G::Space::dot(a_v_os, b_v_os);
                    let cos_t = G::Space::dot(a_v_ot, b_v_ot);
                    any || same_org_face || cos_s > thres_cos && cos_t > thres_cos
                })
                .fold(0, |members, t| {
                    tmp_members[members] = t;
                    members + 1
                });

            tmp_members[0..members].sort();

            let tmp_group = SubGroup {
                faces_count: members,
                tri_members: tmp_members.clone(),
            };

            let l = uni_sub_groups
                .iter()
                .take(unique_sub_groups)
                .position(|group| group == &tmp_group);

            if l.is_none() {
                uni_sub_groups[unique_sub_groups].faces_count = members;
                uni_sub_groups[unique_sub_groups].tri_members = tmp_group.tri_members.clone();

                sub_group_tspace[unique_sub_groups] = eval_tspace(
                    geometry,
                    &tmp_group.tri_members[..members],
                    vertex_indices,
                    triangles_info,
                    group.vertex_representative,
                );
                unique_sub_groups += 1;
            }

            let sub_tspace = sub_group_tspace[l.unwrap_or(unique_sub_groups - 1)];

            let index = a.vertex_indices[index] as usize + a.vertex_offset;

            let tspaces_out = &mut tspaces[index];
            let sub_tspace = if tspaces_out.counter == 1 {
                tspaces_out.mean(sub_tspace)
            } else {
                sub_tspace
            };

            *tspaces_out = TSpace {
                counter: tspaces_out.counter + 1,
                orient: group.orient_preserving,
                ..sub_tspace
            };
        }
    }

    tspaces
}

fn eval_tspace<G: Geometry>(
    geometry: &G,
    face_indices_buffer: &[usize],
    vertices: &[usize],
    triangles_info: &[TriangleInfo<G::Space>],
    vertex_representative: usize,
) -> TSpace<G::Space> {
    let chunks = vertices.chunks_exact(3).zip(triangles_info);

    let (mut res, angle_sum) = face_indices_buffer
        .iter()
        .map(|&f| chunks.clone().nth(f).unwrap())
        .filter(|(_vertex_indices, info)| {
            // only valid triangles get to add their contribution
            !info.flags.contains(TriangleFlags::GROUP_WITH_ANY)
        })
        .fold(
            (TSpace::zero(), 0.),
            |(mut res, angle_sum), (vertices, info)| {
                let this = vertices
                    .iter()
                    .position(|&v| v == vertex_representative)
                    .unwrap();

                let mut vertices = vertices.iter().cycle().skip(this + 2).copied();
                let i = [(); 3].map(|_| vertices.next().unwrap());

                let n = geometry.normal_by_index(i[1]);

                let angle = {
                    let p = i.map(|i| geometry.position_by_index(i));
                    let l01 = G::Space::project(p[0] - p[1], n);
                    let l21 = G::Space::project(p[2] - p[1], n);
                    G::Space::angle_between(l01, l21)
                };

                let v_os = G::Space::normalize_or_zero(G::Space::project(info.os, n));
                let v_ot = G::Space::normalize_or_zero(G::Space::project(info.ot, n));

                res.os = res.os + G::Space::scale(v_os, angle);
                res.ot = res.ot + G::Space::scale(v_ot, angle);
                res.mag_s += angle * info.mag_s;
                res.mag_t += angle * info.mag_t;

                (res, angle_sum + angle)
            },
        );

    res.os = G::Space::normalize_or_zero(res.os);
    res.ot = G::Space::normalize_or_zero(res.ot);

    if angle_sum > 0. {
        res.mag_s /= angle_sum;
        res.mag_t /= angle_sum;
    }

    res
}

/// Based on the 4 rules, identify groups based on connectivity.
fn build_4_rule_groups<'a, V: VectorSpace>(
    triangles_info: &mut [TriangleInfo<V>],
    mut face_indices_buffer: &'a mut [usize],
    vertices: &[usize],
) -> Vec<Group<'a>> {
    let mut group_index = 0;
    let mut groups = Vec::with_capacity(vertices.len());

    for (index, &vertex_representative) in vertices.iter().enumerate() {
        let f = index / 3;
        let i = index % 3;

        let info = &mut triangles_info[f];

        if info.flags.contains(TriangleFlags::GROUP_WITH_ANY) || info.assigned_group[i].is_some() {
            continue;
        }

        info.assigned_group[i] = Some(group_index);
        let orient_preserving = info.flags.contains(TriangleFlags::ORIENT_PRESERVING);

        face_indices_buffer[0] = f;
        let mut face_indices_len = 1;

        let or_pre = info.flags.contains(TriangleFlags::ORIENT_PRESERVING);

        for neighbor in [i, i + 2]
            .map(|i| info.face_neighbors[i % 3])
            .into_iter()
            .flatten()
        {
            let answer = assign_recur(
                vertices,
                triangles_info,
                neighbor,
                group_index,
                face_indices_buffer,
                vertex_representative,
                orient_preserving,
                &mut face_indices_len,
            );
            let or_pre2 = triangles_info[neighbor]
                .flags
                .contains(TriangleFlags::ORIENT_PRESERVING);
            let diff = or_pre != or_pre2;
            assert!(answer || diff);
        }

        group_index += 1;

        let face_indices;
        (face_indices, face_indices_buffer) = face_indices_buffer.split_at_mut(face_indices_len);

        groups.push(Group {
            face_indices,
            vertex_representative,
            orient_preserving,
        });
    }

    groups
}

#[expect(clippy::too_many_arguments)]
fn assign_recur<V: VectorSpace>(
    vertex_indices: &[usize],
    triangles_info: &mut [TriangleInfo<V>],
    my_tri_index: usize,
    group_index: usize,
    face_indices_buffer: &mut [usize],
    vertex_representative: usize,
    orient_preserving: bool,
    face_indices_len: &mut usize,
) -> bool {
    let my_tri_info = &mut triangles_info[my_tri_index];

    // track down vertex
    let i = vertex_indices
        .iter()
        .copied()
        .skip(3 * my_tri_index)
        .take(3)
        .position(|v| v == vertex_representative)
        .unwrap();

    // early out
    if let Some(existing_group) = my_tri_info.assigned_group[i] {
        return group_index == existing_group;
    }

    // first to group with a group-with-anything triangle
    // determines it's orientation.
    // This is the only existing order dependency in the code!!
    if my_tri_info.flags.contains(TriangleFlags::GROUP_WITH_ANY)
        && my_tri_info.assigned_group.iter().all(|g| g.is_none())
    {
        my_tri_info
            .flags
            .set(TriangleFlags::ORIENT_PRESERVING, orient_preserving);
    }

    if my_tri_info.flags.contains(TriangleFlags::ORIENT_PRESERVING) != orient_preserving {
        return false;
    }

    face_indices_buffer[*face_indices_len] = my_tri_index;
    *face_indices_len += 1;

    my_tri_info.assigned_group[i] = Some(group_index);

    for neighbor in [i, i + 2]
        .map(|i| my_tri_info.face_neighbors[i % 3])
        .into_iter()
        .flatten()
    {
        assign_recur(
            vertex_indices,
            triangles_info,
            neighbor,
            group_index,
            face_indices_buffer,
            vertex_representative,
            orient_preserving,
            face_indices_len,
        );
    }

    true
}

/// Evaluate triangle level attributes and neighbor list.
fn init_tri_info<G: Geometry>(
    geometry: &G,
    triangles: &mut [TriangleInfo<G::Space>],
    vertices: &[usize],
) {
    // evaluate first order derivatives
    triangles
        .iter_mut()
        .map(|info| {
            *info = TriangleInfo {
                original_face_index: info.original_face_index,
                vertex_offset: info.vertex_offset,
                vertex_indices: info.vertex_indices,
                flags: info.flags | TriangleFlags::GROUP_WITH_ANY,
                ..TriangleInfo::zero()
            };

            info
        })
        .zip(vertices.chunks_exact(3))
        .filter_map(|(info, i)| {
            let i = [i[0], i[1], i[2]];
            let v = i.map(|i| geometry.position_by_index(i));
            let t = i.map(|i| geometry.tex_coord_by_index(i).into());
            let a = t[1][0] - t[0][0];
            let b = t[1][1] - t[0][1];
            let c = t[2][0] - t[0][0];
            let d = t[2][1] - t[0][1];
            let d1 = v[1] - v[0];
            let d2 = v[2] - v[0];

            let signed_area = a * d - b * c;
            let os = G::Space::scale(d1, d) - G::Space::scale(d2, b);
            let ot = G::Space::scale(d1, -c) + G::Space::scale(d2, a);

            info.flags.set(
                TriangleFlags::ORIENT_PRESERVING,
                signed_area.is_sign_positive(),
            );

            not_zero(signed_area).then_some((info, signed_area, os, ot))
        })
        .map(|(info, signed_area_stx2, os, ot)| {
            info.os = G::Space::normalize_or_zero(os);
            info.ot = G::Space::normalize_or_zero(ot);

            if !info.flags.contains(TriangleFlags::ORIENT_PRESERVING) {
                info.os = -info.os;
                info.ot = -info.ot;
            }

            // evaluate magnitudes prior to normalization of vOs and vOt
            let abs_area = abs(signed_area_stx2);
            info.mag_s = G::Space::length(os) / abs_area;
            info.mag_t = G::Space::length(ot) / abs_area;

            info
        })
        .filter(|info| not_zero(info.mag_s) && not_zero(info.mag_t))
        .for_each(|info| info.flags.remove(TriangleFlags::GROUP_WITH_ANY));

    triangles
        .chunk_by_mut(|a, b| a.original_face_index == b.original_face_index)
        .filter_map(|chunk| match chunk {
            [a, b] => Some([a, b]),
            _ => None,
        })
        .filter(|face| {
            face.iter()
                .all(|v| !v.flags.contains(TriangleFlags::MARK_DEGENERATE))
        })
        .filter(|face| {
            face.iter()
                .filter(|v| v.flags.contains(TriangleFlags::ORIENT_PRESERVING))
                .count()
                == 1
        })
        .for_each(|[mut a, mut b]| {
            // if this happens the quad has extremely bad mapping!!
            if b.flags.contains(TriangleFlags::GROUP_WITH_ANY)
                || calc_tex_area(geometry, &vertices[a.vertex_offset..(a.vertex_offset + 3)])
                    >= calc_tex_area(geometry, &vertices[b.vertex_offset..(b.vertex_offset + 3)])
            {
                (a, b) = (b, a);
            }

            b.flags.set(
                TriangleFlags::ORIENT_PRESERVING,
                a.flags.contains(TriangleFlags::ORIENT_PRESERVING),
            );
        });

    build_neighbors_fast(triangles, vertices);
}

fn build_neighbors_fast<V: VectorSpace>(triangles: &mut [TriangleInfo<V>], vertices: &[usize]) {
    // build array of edges
    let mut edges = vertices
        .iter()
        .enumerate()
        .map(|(a, &i0)| {
            let face = a / 3;
            let b = 3 * face + (a + 1).rem_euclid(3);
            let i1 = vertices[b];

            Edge {
                i0: i0.min(i1),
                i1: i0.max(i1),
                face,
            }
        })
        .collect::<Vec<_>>();

    edges.sort();

    let mut iter = edges.iter().map(|&edge| {
        let vertices = vertices.iter().copied().skip(edge.face * 3).take(3).cycle();

        let (edgenum, (i0, i1)) = vertices
            .clone()
            .zip(vertices.skip(1))
            .enumerate()
            .find(|&(_, (a, b))| (a == edge.i0 || a == edge.i1) && (b == edge.i0 || b == edge.i1))
            .unwrap();

        (edge, edgenum, i0, i1)
    });

    // pair up, adjacent triangles
    while let Some((a, edgenum_a, i0_a, i1_a)) = iter.next() {
        if triangles[a.face].face_neighbors[edgenum_a].is_some() {
            continue;
        }

        // get true index ordering
        let search = iter
            .clone()
            .take_while(|(b, _, _, _)| a.i0 == b.i0 && a.i1 == b.i1)
            .find_map(|(b, edgenum_b, i1_b, i0_b)| {
                let coincident = i0_a == i0_b && i1_a == i1_b;
                let unassigned = triangles[b.face].face_neighbors[edgenum_b].is_none();
                (coincident && unassigned).then_some((edgenum_b, b))
            });

        if let Some((edgenum_b, b)) = search {
            triangles[a.face].face_neighbors[edgenum_a] = Some(b.face);
            triangles[b.face].face_neighbors[edgenum_b] = Some(a.face);
        }
    }
}

/// returns the texture area times 2
fn calc_tex_area<G: Geometry>(geometry: &G, i: &[usize]) -> f32 {
    let t = [i[0], i[1], i[2]].map(|i| geometry.tex_coord_by_index(i).into());
    let a = t[1][0] - t[0][0];
    let b = t[1][1] - t[0][1];
    let c = t[2][0] - t[0][0];
    let d = t[2][1] - t[0][1];
    let signed_area_stx2 = a * d - b * c;
    abs(signed_area_stx2)
}

/// Stores triangle and vertex information split into good and degenerate slices.
struct Info<'a, V: VectorSpace> {
    good_triangles: &'a mut [TriangleInfo<V>],
    degenerate_triangles: &'a mut [TriangleInfo<V>],
    good_vertices: &'a mut [usize],
    degenerate_vertices: &'a mut [usize],
}

/// Sort the provided triangle info and vertex index lists into good and degenerate
/// halves.
/// The returned [`Info`] stores each part as slices of the provided lists.
///
/// Mark all triangle pairs that belong to a quad with only one good triangle.
/// These need special treatment in DegenEpilogue().
/// Additionally, move all good triangles to the start of pTriInfos[] and
/// piTriListIn[] without changing order and put the degenerate triangles last.
fn split_degenerate<'a, G: Geometry>(
    geometry: &G,
    triangles: &'a mut [TriangleInfo<G::Space>],
    vertices: &'a mut [usize],
) -> Info<'a, G::Space> {
    // Mark & count all degenerate triangles
    let degen = triangles
        .iter_mut()
        .zip(vertices.chunks_exact(3))
        .filter(|(_info, i)| {
            let p = [i[0], i[1], i[2]].map(|i| geometry.position_by_index(i));
            p[0] == p[1] || p[0] == p[2] || p[1] == p[2]
        })
        .map(|(info, _)| info.flags.set(TriangleFlags::MARK_DEGENERATE, true))
        .count();

    // locate quads with only one good triangle
    triangles
        .chunk_by_mut(|a, b| a.original_face_index == b.original_face_index)
        .filter_map(|chunk| match chunk {
            [a, b] => Some([a, b]),
            _ => None,
        })
        .filter(|face| {
            face.iter()
                .filter(|v| v.flags.contains(TriangleFlags::MARK_DEGENERATE))
                .count()
                == 1
        })
        .flatten()
        .for_each(|v| v.flags |= TriangleFlags::QUAD_ONE_DEGEN_TRI);

    // reorder list so all degen triangles are moved to the back
    // without reordering the good triangles
    triangles.sort_by(|a, b| {
        match (
            a.flags.contains(TriangleFlags::MARK_DEGENERATE),
            b.flags.contains(TriangleFlags::MARK_DEGENERATE),
        ) {
            (true, true) | (false, false) => core::cmp::Ordering::Equal,
            (true, false) => core::cmp::Ordering::Greater,
            (false, true) => core::cmp::Ordering::Less,
        }
    });

    let (good_triangles, degenerate_triangles) = triangles.split_at_mut(triangles.len() - degen);
    let (good_vertices, degenerate_vertices) = vertices.split_at_mut(3 * good_triangles.len());

    Info {
        good_triangles,
        degenerate_triangles,
        good_vertices,
        degenerate_vertices,
    }
}

/// Make a welded index list of identical positions and attributes `(pos, norm, texc)`.
fn weld_vertices<G: Geometry>(geometry: &G, indices: &mut [usize]) {
    let mut originals = alloc::collections::BTreeMap::new();

    for index in indices {
        let p = geometry
            .position_by_index(*index)
            .into()
            .map(|v| v.to_ne_bytes());
        let n = geometry
            .normal_by_index(*index)
            .into()
            .map(|v| v.to_ne_bytes());
        let t = geometry
            .tex_coord_by_index(*index)
            .into()
            .map(|v| v.to_ne_bytes());

        // texture coordinates are only 2D
        let t = [t[0], t[1]];

        *index = *originals.entry((p, n, t)).or_insert(*index);
    }
}<|MERGE_RESOLUTION|>--- conflicted
+++ resolved
@@ -40,32 +40,23 @@
 mod geometry;
 mod math;
 
-use geometry::GeometryExt;
-
 #[cfg(test)]
 mod tests;
 
+use geometry::GeometryExt;
+
 pub use geometry::Geometry;
 pub use math::VectorSpace;
 
 use crate::math::{abs, not_zero};
 
 /// Generates tangents for the input geometry.
-<<<<<<< HEAD
-///
-/// # Errors
-///
-/// Returns `false` if the geometry is unsuitable for tangent generation including,
-/// but not limited to, lack of vertices.
-pub fn generate_tangents<G: Geometry>(geometry: &mut G) -> bool {
+pub fn generate_tangents<G: Geometry>(geometry: &mut G) {
     // This allows any invocation of `generate_tangents` to be compared against
     // the reference C implementation without any additional tooling.
     #[cfg(test)]
     let geometry = &mut tests::shadow::Shadow::new(geometry);
 
-=======
-pub fn generate_tangents<G: Geometry>(geometry: &mut G) {
->>>>>>> ae328047
     generate_tangents_with(geometry, -1.0)
 }
 
